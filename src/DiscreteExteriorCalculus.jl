--- conflicted
+++ resolved
@@ -22,28 +22,20 @@
   ℒ, lie_derivative, lie_derivative_flat,
   vertex_center, edge_center, triangle_center, dual_triangle_vertices,
   dual_point, dual_volume, subdivide_duals!, DiagonalHodge, GeometricHodge,
-<<<<<<< HEAD
-  FastMesh
-=======
   subdivide, PPSharp, AltPPSharp, DesbrunSharp, LLSDDSharp, de_sign,
-  ♭♯, ♭♯_mat, flat_sharp, flat_sharp_mat
->>>>>>> c8def89a
+  ♭♯, ♭♯_mat, flat_sharp, flat_sharp_mat, FastMesh
+
 
 import Base: ndims
 import Base: *
 import LinearAlgebra: mul!
 using LinearAlgebra: Diagonal, dot, norm, cross, pinv
 using SparseArrays
-<<<<<<< HEAD
-using StaticArrays: @SVector, SVector, MVector
-using GeometryBasics: Point3
-=======
-using StaticArrays: @SVector, SVector, SMatrix
+using StaticArrays: @SVector, SVector, SMatrix, MVector
 using GeometryBasics: Point2, Point3
 
 const Point2D = SVector{2,Float64}
 const Point3D = SVector{3,Float64}
->>>>>>> c8def89a
 
 using ACSets.DenseACSets: attrtype_type
 using Catlab, Catlab.CategoricalAlgebra.CSets

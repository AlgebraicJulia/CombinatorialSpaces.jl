""" The discrete exterior calculus (DEC) for simplicial sets.

This module provides the dual complex associated with a delta set (the primal
complex), which is a discrete incarnation of Hodge duality, as well as the many
operators of the DEC that depend on it, such as the Hodge star, codifferential,
wedge product, interior product, and Lie derivative. The main reference for this
module is Hirani's 2003 PhD thesis.
"""
module DiscreteExteriorCalculus
export DualSimplex, DualV, DualE, DualTri, DualChain, DualForm,
  PrimalVectorField, DualVectorField,
  AbstractDeltaDualComplex1D, DeltaDualComplex1D, SchDeltaDualComplex1D,
  OrientedDeltaDualComplex1D, SchOrientedDeltaDualComplex1D,
  EmbeddedDeltaDualComplex1D, SchEmbeddedDeltaDualComplex1D,
  AbstractDeltaDualComplex2D, DeltaDualComplex2D, SchDeltaDualComplex2D,
  OrientedDeltaDualComplex2D, SchOrientedDeltaDualComplex2D,
  EmbeddedDeltaDualComplex2D, SchEmbeddedDeltaDualComplex2D,
  SimplexCenter, Barycenter, Circumcenter, Incenter, geometric_center,
  subsimplices, primal_vertex, elementary_duals, dual_boundary, dual_derivative,
  ⋆, hodge_star, inv_hodge_star, δ, codifferential, ∇², laplace_beltrami, Δ, laplace_de_rham,
  ♭, flat, ♭_mat, ♯, ♯_mat, sharp, ∧, wedge_product, interior_product, interior_product_flat,
  ℒ, lie_derivative, lie_derivative_flat,
  vertex_center, edge_center, triangle_center, dual_triangle_vertices,
  dual_point, dual_volume, subdivide_duals!, DiagonalHodge, GeometricHodge,
  subdivide, PPSharp, AltPPSharp, DesbrunSharp, LLSDDSharp, de_sign,
  ♭♯, ♭♯_mat, flat_sharp, flat_sharp_mat

import Base: ndims
import Base: *
import LinearAlgebra: mul!
using LinearAlgebra: Diagonal, dot, norm, cross, pinv, qr, ColumnNorm
using SparseArrays
<<<<<<< HEAD
using StaticArrays: @SVector, SVector, SMatrix, MVector
=======
using StaticArrays: @SVector, SVector, SMatrix, MMatrix
>>>>>>> 75849dc6
using GeometryBasics: Point2, Point3

const Point2D = SVector{2,Float64}
const Point3D = SVector{3,Float64}

using ACSets.DenseACSets: attrtype_type
using Catlab, Catlab.CategoricalAlgebra.CSets
using Catlab.CategoricalAlgebra.FinSets: deleteat
import Catlab.CategoricalAlgebra.CSets: ∧
import Catlab.Theories: Δ
using DataMigrations: @migrate

using ..ArrayUtils, ..SimplicialSets
using ..SimplicialSets: CayleyMengerDet, operator_nz, ∂_nz, d_nz,
  cayley_menger, negate
import ..SimplicialSets: ∂, d, volume

abstract type DiscreteFlat end
struct DPPFlat <: DiscreteFlat end

abstract type DiscreteSharp end
struct PPSharp <: DiscreteSharp end
struct AltPPSharp <: DiscreteSharp end
struct DesbrunSharp <: DiscreteSharp end
struct LLSDDSharp <: DiscreteSharp end

abstract type DiscreteHodge end
struct GeometricHodge <: DiscreteHodge end
struct DiagonalHodge  <: DiscreteHodge end

# Euclidean geometry
####################

""" A notion of "geometric center" of a simplex.

See also: [`geometric_center`](@ref).
"""
abstract type SimplexCenter end

""" Calculate the center of simplex spanned by given points.

The first argument is a list of points and the second specifies the notion of
"center", via an instance of [`SimplexCenter`](@ref).
"""
function geometric_center end

""" Barycenter, aka centroid, of a simplex.
"""
struct Barycenter <: SimplexCenter end

function geometric_center(points, ::Barycenter)
  sum(points) / length(points)
end

""" Circumcenter, or center of circumscribed circle, of a simplex.

The circumcenter is calculated by inverting the Cayley-Menger matrix, as
explained by
[Westdendorp](https://westy31.home.xs4all.nl/Circumsphere/ncircumsphere.htm).
This method of calculation is also used in the package
[AlphaShapes.jl](https://github.com/harveydevereux/AlphaShapes.jl).
"""
struct Circumcenter <: SimplexCenter end

function geometric_center(points, ::Circumcenter)
  CM = cayley_menger(points...)
  barycentric_coords = inv(CM)[1,2:end]
  mapreduce(*, +, barycentric_coords, points)
end

""" Incenter, or center of inscribed circle, of a simplex.
"""
struct Incenter <: SimplexCenter end

function geometric_center(points, ::Incenter)
  length(points) > 2 || return geometric_center(points, Barycenter())
  face_volumes = map(i -> volume(deleteat(points, i)), eachindex(points))
  barycentric_coords = face_volumes / sum(face_volumes)
  mapreduce(*, +, barycentric_coords, points)
end

# 1D dual complex
#################

# Should be expressed using a coproduct of two copies of `SchDeltaSet1D`.

@present SchDeltaDualComplex1D <: SchDeltaSet1D begin
  # Dual vertices and edges.
  (DualV, DualE)::Ob
  (D_∂v0, D_∂v1)::Hom(DualE, DualV)

  # Centers of primal simplices are dual vertices.
  vertex_center::Hom(V, DualV)
  edge_center::Hom(E, DualV)

  # Every primal edge is subdivided into two dual edges.
  #
  # (∂v0_dual, ∂v1_dual)::Hom(E,DualE)
  #
  # ∂v0_dual ⋅ D_∂v1 == ∂v0 ⋅ vertex_center
  # ∂v1_dual ⋅ D_∂v1 == ∂v1 ⋅ vertex_center
  # ∂v0_dual ⋅ D_∂v0 == edge_center
  # ∂v1_dual ⋅ D_∂v0 == edge_center
  #
  # We could, and arguably should, track these through dedicated morphisms, as
  # in the commented code above. We don't because it scales badly in dimension:
  # an ``n``-simplex is subdivided into ``n!`` sub-simplices. So we would need 6
  # morphisms for triangles and 24 for tets, and an even larger number of
  # equations to say how everything fits together. Moreover, in practice, the
  # incidence data for the dual complex suffices to construct the dual cells of
  # primal simplices.
end

""" Abstract type for dual complex of a 1D delta set.
"""
@abstract_acset_type AbstractDeltaDualComplex1D <: HasDeltaSet1D

""" Dual complex of a one-dimensional delta set.

The data structure includes both the primal complex and the dual complex, as
well as the mapping between them.
"""
@acset_type DeltaDualComplex1D(SchDeltaDualComplex1D,
  index=[:∂v0,:∂v1,:D_∂v0,:D_∂v1]) <: AbstractDeltaDualComplex1D

""" Dual vertex corresponding to center of primal vertex.
"""
vertex_center(s::HasDeltaSet, args...) = s[args..., :vertex_center]

""" Dual vertex corresponding to center of primal edge.
"""
edge_center(s::HasDeltaSet1D, args...) = s[args..., :edge_center]

subsimplices(::Type{Val{1}}, s::HasDeltaSet1D, e::Int) =
  SVector{2}(incident(s, edge_center(s, e), :D_∂v0))

primal_vertex(::Type{Val{1}}, s::HasDeltaSet1D, e...) = s[e..., :D_∂v1]

elementary_duals(::Type{Val{0}}, s::AbstractDeltaDualComplex1D, v::Int) =
  incident(s, vertex_center(s,v), :D_∂v1)
elementary_duals(::Type{Val{1}}, s::AbstractDeltaDualComplex1D, e::Int) =
  SVector(edge_center(s,e))

""" Boundary dual vertices of a dual triangle.

This accessor assumes that the simplicial identities for the dual hold.
"""
function dual_triangle_vertices(s::HasDeltaSet1D, t...)
  SVector(s[s[t..., :D_∂e1], :D_∂v1],
          s[s[t..., :D_∂e0], :D_∂v1],
          s[s[t..., :D_∂e0], :D_∂v0])
end

""" Subdivide a 1D delta set.
"""
function subdivide(s::HasDeltaSet1D)
  @migrate typeof(s) s begin
    V => @cases begin
      v::V
      e::E
    end
    E => @cases begin
      e₁::E
      e₂::E
    end
    ∂v1 => begin
      e₁ => e
      e₂ => e
    end
    ∂v0 => begin
      e₁ => (v∘∂v1)
      e₂ => (v∘∂v0)
    end
  end
end

# 1D oriented dual complex
#-------------------------

@present SchOrientedDeltaDualComplex1D <: SchDeltaDualComplex1D begin
  Orientation::AttrType
  edge_orientation::Attr(E, Orientation)
  D_edge_orientation::Attr(DualE, Orientation)
end

""" Oriented dual complex of an oriented 1D delta set.
"""
@acset_type OrientedDeltaDualComplex1D(SchOrientedDeltaDualComplex1D,
  index=[:∂v0,:∂v1,:D_∂v0,:D_∂v1]) <: AbstractDeltaDualComplex1D

dual_boundary_nz(::Type{Val{1}}, s::AbstractDeltaDualComplex1D, x::Int) =
  # Boundary vertices of dual 1-cell ↔
  # Dual vertices for cofaces of (edges incident to) primal vertex.
  d_nz(Val{0}, s, x)

dual_derivative_nz(::Type{Val{0}}, s::AbstractDeltaDualComplex1D, x::Int) =
  negatenz(∂_nz(Val{1}, s, x))

negatenz((I, V)) = (I, negate.(V))

""" Construct 1D dual complex from 1D delta set.
"""
function (::Type{S})(t::AbstractDeltaSet1D) where S <: AbstractDeltaDualComplex1D
  s = S()
  copy_parts!(s, t)
  make_dual_simplices_1d!(s)
  return s
end

make_dual_simplices_1d!(s::AbstractDeltaDualComplex1D) = make_dual_simplices_1d!(s, E)

""" Make dual vertice and edges for dual complex of dimension ≧ 1.

Although zero-dimensional duality is geometrically trivial (subdividing a vertex
gives back the same vertex), we treat the dual vertices as disjoint from the
primal vertices. Thus, a dual vertex is created for every primal vertex.

If the primal complex is oriented, an orientation is induced on the dual
complex. The dual edges are oriented relative to the primal edges they subdivide
(Hirani 2003, PhD thesis, Ch. 2, last sentence of Remark 2.5.1).
"""
function make_dual_simplices_1d!(s::HasDeltaSet1D, ::Type{Simplex{n}}) where n
  # Make dual vertices and edges.
  s[:vertex_center] = vcenters = add_parts!(s, :DualV, nv(s))
  s[:edge_center] = ecenters = add_parts!(s, :DualV, ne(s))
  D_edges = map((0,1)) do i
    add_parts!(s, :DualE, ne(s);
               D_∂v0 = ecenters, D_∂v1 = view(vcenters, ∂(1,i,s)))
  end

  # Orient elementary dual edges.
  if has_subpart(s, :edge_orientation)
    # If orientations are not set, then set them here.
    if any(isnothing, s[:edge_orientation])
      # 1-simplices only need to be orientable if the delta set is 1D.
      # (The 1-simplices in a 2D delta set need not represent a valid 1-Manifold.)
      if n == 1
        orient!(s, E) || error("The 1-simplices of the given 1D delta set are non-orientable.")
      else
        s[findall(isnothing, s[:edge_orientation]), :edge_orientation] = zero(attrtype_type(s, :Orientation))
      end
    end
    edge_orient = s[:edge_orientation]
    s[D_edges[1], :D_edge_orientation] = negate.(edge_orient)
    s[D_edges[2], :D_edge_orientation] = edge_orient
  end

  D_edges
end

# TODO: Instead of copying-and-pasting the DeltaSet1D version:
# - Use metaprogramming, or
# - Don't use the migration DSL, but rather the lower-level functor interface.
# TODO: When Catlab PR #823 "Data migrations with Julia functions on attributes"
# is merged, ensure that oriented-ness is preserved. (Flip one of the
# orientations.)
""" Subdivide an oriented 1D delta set.

Note that this function does NOT currently guarantee that if the input is
oriented, then the output will be.
"""
function subdivide(s::OrientedDeltaSet1D{T}) where T
  @migrate typeof(s) s begin
    V => @cases begin
      v::V
      e::E
    end
    E => @cases begin
      e₁::E
      e₂::E
    end
    ∂v1 => begin
      e₁ => e
      e₂ => e
    end
    ∂v0 => begin
      e₁ => (v∘∂v1)
      e₂ => (v∘∂v0)
    end
    Orientation => Orientation
    # TODO: One of these edge orientations must be flipped. (e₂?)
    edge_orientation => (e₁ => edge_orientation; e₂ => edge_orientation)
  end
end

# 1D embedded dual complex
#-------------------------

@present SchEmbeddedDeltaDualComplex1D <: SchOrientedDeltaDualComplex1D begin
  (Real, Point)::AttrType
  point::Attr(V, Point)
  length::Attr(E, Real)
  dual_point::Attr(DualV, Point)
  dual_length::Attr(DualE, Real)
end

""" Embedded dual complex of an embedded 1D delta set.

Although they are redundant information, the lengths of the primal and dual
edges are precomputed and stored.
"""
@acset_type EmbeddedDeltaDualComplex1D(SchEmbeddedDeltaDualComplex1D,
  index=[:∂v0,:∂v1,:D_∂v0,:D_∂v1]) <: AbstractDeltaDualComplex1D

""" Point associated with dual vertex of complex.
"""
dual_point(s::HasDeltaSet, args...) = s[args..., :dual_point]

struct PrecomputedVol end

volume(::Type{Val{n}}, s::EmbeddedDeltaDualComplex1D, x) where n =
  volume(Val{n}, s, x, PrecomputedVol())
dual_volume(::Type{Val{n}}, s::EmbeddedDeltaDualComplex1D, x) where n =
  dual_volume(Val{n}, s, x, PrecomputedVol())

volume(::Type{Val{1}}, s::HasDeltaSet1D, e, ::PrecomputedVol) = s[e, :length]
dual_volume(::Type{Val{1}}, s::HasDeltaSet1D, e, ::PrecomputedVol) =
  s[e, :dual_length]

dual_volume(::Type{Val{1}}, s::HasDeltaSet1D, e::Int, ::CayleyMengerDet) =
  volume(dual_point(s, SVector(s[e,:D_∂v0], s[e,:D_∂v1])))

hodge_diag(::Type{Val{0}}, s::AbstractDeltaDualComplex1D, v::Int) =
  sum(dual_volume(Val{1}, s, elementary_duals(Val{0},s,v)))
hodge_diag(::Type{Val{1}}, s::AbstractDeltaDualComplex1D, e::Int) =
  1 / volume(Val{1},s,e)

""" Compute geometric subdivision for embedded dual complex.

Supports different methods of subdivision through the choice of geometric
center, as defined by [`geometric_center`](@ref). In particular, barycentric
subdivision and circumcentric subdivision are supported.
"""
function subdivide_duals!(sd::EmbeddedDeltaDualComplex1D{_o, _l, point_type} where {_o, _l}, alg) where point_type
  subdivide_duals_1d!(sd, point_type, alg)
  precompute_volumes_1d!(sd, point_type)
end

# TODO: Write helpers for getting the correct mesh data
function subdivide_duals_1d!(sd::HasDeltaSet1D, ::Type{point_type}, alg) where point_type

  point_arr = MVector{2, point_type}(undef)

  @inbounds for v in vertices(sd)
    sd[v, :dual_point] = sd[v, :point]
  end

  @inbounds for e in edges(sd)
    point_arr[1] = sd[sd[e, :∂v0], :point]
    point_arr[2] = sd[sd[e, :∂v1], :point]

    sd[sd[e, :edge_center], :dual_point] = geometric_center(point_arr, alg)
  end
end

function precompute_volumes_1d!(sd::HasDeltaSet1D, ::Type{point_type}) where point_type

  point_arr = MVector{2, point_type}(undef)

  @inbounds for e in edges(sd)
    point_arr[1] = sd[sd[e, :∂v0], :point]
    point_arr[2] = sd[sd[e, :∂v1], :point]

    sd[e, :length] = volume(point_arr)
  end

  @inbounds for e in parts(sd, :DualE)
    point_arr[1] = sd[sd[e, :D_∂v0], :dual_point]
    point_arr[2] = sd[sd[e, :D_∂v1], :dual_point]

    sd[e, :dual_length] = volume(point_arr)
  end
end

# function subdivide_duals!(s::EmbeddedDeltaDualComplex1D, args...)
#   subdivide_duals_1d!(s, args...)
#   precompute_volumes_1d!(s)
# end

# function subdivide_duals_1d!(s::HasDeltaSet1D, alg)
#   for v in vertices(s)
#     s[vertex_center(s,v), :dual_point] = point(s, v)
#   end
#   for e in edges(s)
#     s[edge_center(s,e), :dual_point] = geometric_center(
#       point(s, edge_vertices(s, e)), alg)
#   end
# end

# function precompute_volumes_1d!(s::HasDeltaSet1D)
#   for e in edges(s)
#     s[e, :length] = volume(1,s,e,CayleyMengerDet())
#   end
#   for e in parts(s, :DualE)
#     s[e, :dual_length] = dual_volume(1,s,e,CayleyMengerDet())
#   end
# end

# TODO: When Catlab PR #823 "Data migrations with Julia functions on attributes"
# is merged, encode subdivision like so:
#function subdivide(s::EmbeddedDeltaSet1D{T,U}, alg::V) where {T,U,V <: SimplexCenter}
#  @migrate typeof(s) s begin
#    ...
#    edge_orientation => (e₁ => edge_orientation; e₂ => !(edge_orientation))
#    Point => Point
#    point => (v => point; e => geometric_center([e₁ ⋅ point, e₂ ⋅ point], alg))
#    ...
#  end
#end

# 2D dual complex
#################

# Should be expressed using a coproduct of two copies of `SchDeltaSet2D` or
# perhaps a pushout of `SchDeltaDualComplex2D` and `SchDeltaSet1D`.

@present SchDeltaDualComplex2D <: SchDeltaSet2D begin
  # Dual vertices, edges, and triangles.
  (DualV, DualE, DualTri)::Ob
  (D_∂v0, D_∂v1)::Hom(DualE, DualV)
  (D_∂e0, D_∂e1, D_∂e2)::Hom(DualTri, DualE)

  # Simplicial identities for dual simplices.
  D_∂e1 ⋅ D_∂v1 == D_∂e2 ⋅ D_∂v1
  D_∂e0 ⋅ D_∂v1 == D_∂e2 ⋅ D_∂v0
  D_∂e0 ⋅ D_∂v0 == D_∂e1 ⋅ D_∂v0

  # Centers of primal simplices are dual vertices.
  vertex_center::Hom(V, DualV)
  edge_center::Hom(E, DualV)
  tri_center::Hom(Tri, DualV)
end

""" Abstract type for dual complex of a 2D delta set.
"""
@abstract_acset_type AbstractDeltaDualComplex2D <: HasDeltaSet2D

""" Dual complex of a two-dimensional delta set.
"""
@acset_type DeltaDualComplex2D(SchDeltaDualComplex2D,
  index=[:∂v0,:∂v1,:∂e0,:∂e1,:∂e2,:D_∂v0,:D_∂v1,:D_∂e0,:D_∂e1,:D_∂e2]) <: AbstractDeltaDualComplex2D

""" Dual vertex corresponding to center of primal triangle.
"""
triangle_center(s::HasDeltaSet2D, args...) = s[args..., :tri_center]

subsimplices(::Type{Val{2}}, s::HasDeltaSet2D, t::Int) =
  SVector{6}(incident(s, triangle_center(s,t), @SVector [:D_∂e1, :D_∂v0]))

primal_vertex(::Type{Val{2}}, s::HasDeltaSet2D, t...) =
  primal_vertex(Val{1}, s, s[t..., :D_∂e2])

elementary_duals(::Type{Val{0}}, s::AbstractDeltaDualComplex2D, v::Int) =
  incident(s, vertex_center(s,v), @SVector [:D_∂e1, :D_∂v1])
elementary_duals(::Type{Val{1}}, s::AbstractDeltaDualComplex2D, e::Int) =
  incident(s, edge_center(s,e), :D_∂v1)
elementary_duals(::Type{Val{2}}, s::AbstractDeltaDualComplex2D, t::Int) =
  SVector(triangle_center(s,t))

# 2D oriented dual complex
#-------------------------

@present SchOrientedDeltaDualComplex2D <: SchDeltaDualComplex2D begin
  Orientation::AttrType
  edge_orientation::Attr(E, Orientation)
  tri_orientation::Attr(Tri, Orientation)
  D_edge_orientation::Attr(DualE, Orientation)
  D_tri_orientation::Attr(DualTri, Orientation)
end

""" Oriented dual complex of an oriented 2D delta set.
"""
@acset_type OrientedDeltaDualComplex2D(SchOrientedDeltaDualComplex2D,
  index=[:∂v0,:∂v1,:∂e0,:∂e1,:∂e2,:D_∂v0,:D_∂v1,:D_∂e0,:D_∂e1,:D_∂e2]) <: AbstractDeltaDualComplex2D

dual_boundary_nz(::Type{Val{1}}, s::AbstractDeltaDualComplex2D, x::Int) =
  # Boundary vertices of dual 1-cell ↔
  # Dual vertices for cofaces of (triangles incident to) primal edge.
  negatenz(d_nz(Val{1}, s, x))
dual_boundary_nz(::Type{Val{2}}, s::AbstractDeltaDualComplex2D, x::Int) =
  # Boundary edges of dual 2-cell ↔
  # Dual edges for cofaces of (edges incident to) primal vertex.
  d_nz(Val{0}, s, x)

dual_derivative_nz(::Type{Val{0}}, s::AbstractDeltaDualComplex2D, x::Int) =
  ∂_nz(Val{2}, s, x)
dual_derivative_nz(::Type{Val{1}}, s::AbstractDeltaDualComplex2D, x::Int) =
  negatenz(∂_nz(Val{1}, s, x))

""" Construct 2D dual complex from 2D delta set.
"""
function (::Type{S})(t::AbstractDeltaSet2D) where S <: AbstractDeltaDualComplex2D
  s = S()
  copy_parts!(s, t)
  make_dual_simplices_2d!(s)
  return s
end

make_dual_simplices_1d!(s::AbstractDeltaDualComplex2D) = make_dual_simplices_1d!(s, Tri)

make_dual_simplices_2d!(s::AbstractDeltaDualComplex2D) = make_dual_simplices_2d!(s, Tri)

""" Make dual simplices for dual complex of dimension ≧ 2.

If the primal complex is oriented, an orientation is induced on the dual
complex. The elementary dual edges are oriented following (Hirani, 2003, Example
2.5.2) or (Desbrun et al, 2005, Table 1) and the dual triangles are oriented
relative to the primal triangles they subdivide.
"""
function make_dual_simplices_2d!(s::HasDeltaSet2D, ::Type{Simplex{n}}) where n
  # Make dual vertices and edges.
  D_edges01 = make_dual_simplices_1d!(s)
  s[:tri_center] = tri_centers = add_parts!(s, :DualV, ntriangles(s))
  D_edges12 = map((0,1,2)) do e
    add_parts!(s, :DualE, ntriangles(s);
               D_∂v0=tri_centers, D_∂v1=edge_center(s, ∂(2,e,s)))
  end
  D_edges02 = map(triangle_vertices(s)) do vs
    add_parts!(s, :DualE, ntriangles(s);
               D_∂v0=tri_centers, D_∂v1=vertex_center(s, vs))
  end

  # Make dual triangles.
  # Counterclockwise order in drawing with vertices 0, 1, 2 from left to right.
  D_triangle_schemas = ((0,1,1),(0,2,1),(1,2,0),(1,0,1),(2,0,0),(2,1,0))
  D_triangles = map(D_triangle_schemas) do (v,e,ev)
    add_parts!(s, :DualTri, ntriangles(s);
               D_∂e0=D_edges12[e+1], D_∂e1=D_edges02[v+1],
               D_∂e2=view(D_edges01[ev+1], ∂(2,e,s)))
  end

  if has_subpart(s, :tri_orientation)
    # If orientations are not set, then set them here.
    if any(isnothing, s[:tri_orientation])
      # 2-simplices only need to be orientable if the delta set is 2D.
      # (The 2-simplices in a 3D delta set need not represent a valid 2-Manifold.)
      if n == 2
        orient!(s, Tri) || error("The 2-simplices of the given 2D delta set are non-orientable.")
      else
        s[findall(isnothing, s[:tri_orientation]), :tri_orientation] = zero(attrtype_type(s, :Orientation))
      end
    end
    # Orient elementary dual triangles.
    tri_orient = s[:tri_orientation]
    rev_tri_orient = negate.(tri_orient)
    for (i, D_tris) in enumerate(D_triangles)
      s[D_tris, :D_tri_orientation] = isodd(i) ? rev_tri_orient : tri_orient
    end

    # Orient elementary dual edges.
    for e in (0,1,2)
      s[D_edges12[e+1], :D_edge_orientation] = relative_sign.(
        s[∂(2,e,s), :edge_orientation],
        isodd(e) ? rev_tri_orient : tri_orient)
    end
    # Remaining dual edges are oriented arbitrarily.
    s[lazy(vcat, D_edges02...), :D_edge_orientation] = one(attrtype_type(s, :Orientation))
  end

  D_triangles
end

relative_sign(x, y) = sign(x*y)
relative_sign(x::Bool, y::Bool) = (x && y) || (!x && !y)

# 2D embedded dual complex
#-------------------------

@present SchEmbeddedDeltaDualComplex2D <: SchOrientedDeltaDualComplex2D begin
  (Real, Point)::AttrType
  point::Attr(V, Point)
  length::Attr(E, Real)
  area::Attr(Tri, Real)
  dual_point::Attr(DualV, Point)
  dual_length::Attr(DualE, Real)
  dual_area::Attr(DualTri, Real)
end

""" Embedded dual complex of an embedded 2D delta set.

Although they are redundant information, the lengths and areas of the
primal/dual edges and triangles are precomputed and stored.
"""
@acset_type EmbeddedDeltaDualComplex2D(SchEmbeddedDeltaDualComplex2D,
  index=[:∂v0,:∂v1,:∂e0,:∂e1,:∂e2,:D_∂v0,:D_∂v1,:D_∂e0,:D_∂e1,:D_∂e2]) <: AbstractDeltaDualComplex2D

volume(::Type{Val{n}}, s::EmbeddedDeltaDualComplex2D, x) where n =
  volume(Val{n}, s, x, PrecomputedVol())
dual_volume(::Type{Val{n}}, s::EmbeddedDeltaDualComplex2D, x) where n =
  dual_volume(Val{n}, s, x, PrecomputedVol())

volume(::Type{Val{2}}, s::HasDeltaSet2D, t, ::PrecomputedVol) = s[t, :area]
dual_volume(::Type{Val{2}}, s::HasDeltaSet2D, t, ::PrecomputedVol) =
  s[t, :dual_area]

function dual_volume(::Type{Val{2}}, s::HasDeltaSet2D, t::Int, ::CayleyMengerDet)
  dual_vs = SVector(s[s[t, :D_∂e1], :D_∂v1],
                    s[s[t, :D_∂e2], :D_∂v0],
                    s[s[t, :D_∂e0], :D_∂v0])
  volume(dual_point(s, dual_vs))
end

hodge_diag(::Type{Val{0}}, s::AbstractDeltaDualComplex2D, v::Int) =
  sum(dual_volume(Val{2}, s, elementary_duals(Val{0},s,v)))
hodge_diag(::Type{Val{1}}, s::AbstractDeltaDualComplex2D, e::Int) =
  sum(dual_volume(Val{1}, s, elementary_duals(Val{1},s,e))) / volume(Val{1},s,e)
hodge_diag(::Type{Val{2}}, s::AbstractDeltaDualComplex2D, t::Int) =
  1 / volume(Val{2},s,t)

function ♭(s::AbstractDeltaDualComplex2D, X::AbstractVector, ::DPPFlat)
  # XXX: Creating this lookup table shouldn't be necessary. Of course, we could
  # index `tri_center` but that shouldn't be necessary either. Rather, we should
  # loop over incident triangles instead of the elementary duals, which just
  # happens to be inconvenient.
  tri_map = Dict{Int,Int}(triangle_center(s,t) => t for t in triangles(s))

  # TODO: Remove these comments before merging.
  # For each primal edge:
  map(edges(s)) do e
    # Get the vector from src to tgt (oriented correctly).
    e_vec = (point(s, tgt(s,e)) - point(s, src(s,e))) * sign(1,s,e)
    # Grab all the dual edges of this primal edge.
    dual_edges = elementary_duals(1,s,e)
    # And the corresponding lengths.
    dual_lengths = dual_volume(1, s, dual_edges)
    # For each of these dual edges:
    mapreduce(+, dual_edges, dual_lengths) do dual_e, dual_length
      # Get the vector at the center of the triangle this edge is pointing at.
      X_vec = X[tri_map[s[dual_e, :D_∂v0]]]
      # Take their dot product and multiply by the length of this dual edge.
      dual_length * dot(X_vec, e_vec)
      # When done, sum these weights up and divide by the total length.
    end / sum(dual_lengths)
  end
end

function ♭_mat(s::AbstractDeltaDualComplex2D)
  ♭_mat(s, ∂(2,s))
end

function ♭_mat(s::AbstractDeltaDualComplex2D, p2s)
  mat_type = SMatrix{1, length(eltype(s[:point])), eltype(eltype(s[:point])), length(eltype(s[:point]))}
  ♭_mat = spzeros(mat_type, ne(s), ntriangles(s))
  for e in edges(s)
    # The vector associated with this primal edge.
    e_vec = (point(s, tgt(s,e)) - point(s, src(s,e))) * sign(1,s,e)
    # The triangles associated with this primal edge.
    tris = p2s[e,:].nzind
    # The dual vertex at the center of this primal edge.
    center = edge_center(s, e)
    # The centers of the triangles associated with this primal edge.
    dvs = triangle_center(s, tris)
    # The dual edge pointing to each triangle.
    des = map(dvs) do dv
      # (This is the edges(s,src,tgt) function.)
      only(de for de in incident(s, dv, :D_∂v0) if s[de, :D_∂v1] == center)
    end
    # The lengths of those dual edges.
    dels = volume(s, DualE(des))
    # The sum of the lengths of the dual edges at each primal edge.
    dels_sum = sum(dels)

    for (tri, del) in zip(tris, dels)
      ♭_mat[e, tri] = del * mat_type(e_vec) / dels_sum
    end
  end
  ♭_mat
end

function ♯(s::AbstractDeltaDualComplex2D, α::AbstractVector, DS::DiscreteSharp)
  α♯ = zeros(attrtype_type(s, :Point), nv(s))
  for t in triangles(s)
    tri_center, tri_edges = triangle_center(s,t), triangle_edges(s,t)
    tri_point = dual_point(s, tri_center)
    for (i, (v₀, e₀)) in enumerate(zip(triangle_vertices(s,t), tri_edges))
      e_vec = point(s, tgt(s, e₀)) - point(s, src(s, e₀))
      e_vec /= norm(e_vec)
      e2_vec = point(s, v₀) - point(s, src(s, e₀))
      out_vec = e2_vec - dot(e2_vec, e_vec)*e_vec
      h = norm(out_vec)
      out_vec /= h^2 # length == 1/h
      for e in deleteat(tri_edges, i)
        v, sgn = src(s,e) == v₀ ? (tgt(s,e), -1) : (src(s,e), +1)
        dual_area = sum(dual_volume(2,s,d) for d in elementary_duals(0,s,v)
                        if s[s[d, :D_∂e0], :D_∂v0] == tri_center)
        area = ♯_denominator(s, v, t, DS)
        α♯[v] += sgn * sign(1,s,e) * α[e] * (dual_area / area) * out_vec
      end
    end
  end
  α♯
end

function ♯(s::AbstractDeltaDualComplex2D, α::AbstractVector, ::LLSDDSharp)
  ♯_m = ♯_mat(s, LLSDDSharp())
  ♯_m * α
end

""" Divided weighted normals by | σⁿ | .

This weighting is that used in equation 5.8.1 from Hirani.

See Hirani §5.8.
"""
♯_denominator(s::AbstractDeltaDualComplex2D, _::Int, t::Int, ::DiscreteSharp) =
  volume(2,s,t)

""" Divided weighted normals by | ⋆v | .

This weighting is NOT that of equation 5.8.1, but a different weighting scheme.
We essentially replace the denominator in equation 5.8.1 with | ⋆v | . This
may be what Hirani intended, and perhaps the denominator | σⁿ | in that equation
is either a mistake or clerical error.

See Hirani §5.8.
"""
♯_denominator(s::AbstractDeltaDualComplex2D, v::Int, _::Int, ::AltPPSharp) =
  sum(dual_volume(2,s, elementary_duals(0,s,v)))

"""    function get_orthogonal_vector(s::AbstractDeltaDualComplex2D, v::Int, e::Int)

Find a vector orthogonal to e pointing into the triangle shared with v.
"""
function get_orthogonal_vector(s::AbstractDeltaDualComplex2D, v::Int, e::Int)
  e_vec = point(s, tgt(s, e)) - point(s, src(s, e))
  e_vec /= norm(e_vec)
  e2_vec = point(s, v) - point(s, src(s, e))
  e2_vec - dot(e2_vec, e_vec)*e_vec
end

function ♯_assign!(♯_mat::AbstractSparseMatrix, s::AbstractDeltaDualComplex2D, 
  v₀::Int, _::Int, t::Int, i::Int, tri_edges::SVector{3, Int}, tri_center::Int,
  out_vec, DS::DiscreteSharp)
  for e in deleteat(tri_edges, i)
    v, sgn = src(s,e) == v₀ ? (tgt(s,e), -1) : (src(s,e), +1)
    # | ⋆vₓ ∩ σⁿ |
    dual_area = sum(dual_volume(2,s,d) for d in elementary_duals(0,s,v)
                    if s[s[d, :D_∂e0], :D_∂v0] == tri_center)
    area = ♯_denominator(s, v, t, DS)
    ♯_mat[v,e] += sgn * sign(1,s,e) * (dual_area / area) * out_vec
  end
end

function ♯_assign!(♯_mat::AbstractSparseMatrix, s::AbstractDeltaDualComplex2D, 
  _::Int, e₀::Int, t::Int, _::Int, _::SVector{3, Int}, tri_center::Int,
  out_vec, DS::DesbrunSharp)
  for v in edge_vertices(s, e₀)
    sgn = v == tgt(s,e₀) ? -1 : +1
    # | ⋆vₓ ∩ σⁿ |
    dual_area = sum(dual_volume(2,s,d) for d in elementary_duals(0,s,v)
                    if s[s[d, :D_∂e0], :D_∂v0] == tri_center)
    area = ♯_denominator(s, v, t, DS)
    ♯_mat[v,e₀] += sgn * sign(1,s,e₀) * (dual_area / area) * out_vec
  end
end

"""    function ♯_mat(s::AbstractDeltaDualComplex2D, DS::DiscreteSharp)

Sharpen a 1-form into a vector field.

3 primal-primal methods are supported. See [`♯_denominator`](@ref) for the distinction between Hirani's method and and an "Alternative" method. Desbrun's definition is selected with `DesbrunSharp`, and is like Hirani's, save for dividing by the norm twice.

A dual-dual method which uses linear least squares to estimate a vector field is selected with `LLSDDSharp`.
"""
function ♯_mat(s::AbstractDeltaDualComplex2D, DS::DiscreteSharp)
  ♯_mat = spzeros(attrtype_type(s, :Point), (nv(s), ne(s)))
  for t in triangles(s)
    tri_center, tri_edges = triangle_center(s,t), triangle_edges(s,t)
    for (i, (v₀, e₀)) in enumerate(zip(triangle_vertices(s,t), tri_edges))
      out_vec = get_orthogonal_vector(s, v₀, e₀)
      h = norm(out_vec)
      out_vec /= DS == DesbrunSharp() ? h : h^2
      ♯_assign!(♯_mat, s, v₀, e₀, t, i, tri_edges, tri_center, out_vec, DS)
    end
  end
  ♯_mat
end

de_sign(s,de) = s[de, :D_edge_orientation] ? +1 : -1

"""    function ♯_mat(s::AbstractDeltaDualComplex2D, ::LLSDDSharp)

Sharpen a dual 1-form into a DualVectorField, using linear least squares.

Up to floating point error, this method perfectly produces fields which are constant over any triangle in the domain. Assume that the contribution of each half-edge to the value stored on the entire dual edge is proportional to their lengths. Since this least squares method does not perform pre-normalization, the contribution of each half-edge value is proportional to its length on the given triangle. Satisfying the continuous exterior calculus, sharpened vectors are constrained to lie on their triangle (i.e. they are indeed tangent).

It is not known whether this method has been exploited previously in the DEC literature, or defined in code elsewhere.
"""
function ♯_mat(s::AbstractDeltaDualComplex2D, ::LLSDDSharp)
  # TODO: Grab point information out of s at the type level.
  pt = attrtype_type(s, :Point)
  ♯_m = spzeros(SVector{length(pt), eltype(pt)},
                findnz(d(1,s))[[1,2]]...)
  for t in triangles(s)
    tri_center, tri_edges = triangle_center(s,t), sort(triangle_edges(s,t))
    # | ⋆eₓ ∩ σⁿ |
    star_e_cap_t = map(tri_edges) do e
      only(filter(elementary_duals(1,s,e)) do de
        s[de, :D_∂v0] == tri_center
      end)
    end
    de_vecs = map(star_e_cap_t) do de
      de_sign(s,de) *
        (dual_point(s,s[de, :D_∂v0]) - dual_point(s,s[de, :D_∂v1]))
    end
    weights = s[star_e_cap_t, :dual_length] ./
      map(tri_edges) do e
        sum(s[elementary_duals(1,s,e), :dual_length])
      end
    # TODO: Move around ' as appropriate to minimize transposing.
    X = stack(de_vecs)'
    # See: https://arxiv.org/abs/1102.1845
    #QRX = qr(X, ColumnNorm())
    #LLS = (inv(QRX.R) * QRX.Q')[QRX.p,:]
    #LLS = pinv(X'*(X))*(X')
    LLS = pinv(X)
    for (i,e) in enumerate(tri_edges)
      ♯_m[t, e] = LLS[:,i]'*weights[i]
    end
  end
  ♯_m
end

function ∧(::Type{Tuple{1,1}}, s::HasDeltaSet2D, α, β, x::Int)
  # XXX: This calculation of the volume coefficients is awkward due to the
  # design decision described in `SchDeltaDualComplex1D`.
  dual_vs = vertex_center(s, triangle_vertices(s, x))
  dual_es = sort(SVector{6}(incident(s, triangle_center(s, x), :D_∂v0)),
                 by=e -> s[e,:D_∂v1] .== dual_vs, rev=true)[1:3]
  coeffs = map(dual_es) do e
    sum(dual_volume(2, s, SVector{2}(incident(s, e, :D_∂e1))))
  end / volume(2, s, x)

  # Wedge product of two primal 1-forms, as in (Hirani 2003, Example 7.1.2).
  # This formula is not the same as (Hirani 2003, Equation 7.1.2) but it is
  # equivalent.
  e0, e1, e2 = ∂(2,0,s,x), ∂(2,1,s,x), ∂(2,2,s,x)
  dot(coeffs, SVector(α[e2] * β[e1] - α[e1] * β[e2],
                      α[e2] * β[e0] - α[e0] * β[e2],
                      α[e1] * β[e0] - α[e0] * β[e1])) / 2
end

# TODO: Write helpers for getting the correct mesh data
function subdivide_duals!(sd::EmbeddedDeltaDualComplex2D{_o, _l, point_type} where {_o, _l}, alg) where point_type
  subdivide_duals_2d!(sd, point_type, alg)
  precompute_volumes_2d!(sd, point_type)
end

function subdivide_duals_2d!(sd::HasDeltaSet2D, ::Type{point_type}, alg) where point_type
  subdivide_duals_1d!(sd, point_type, alg)

  point_arr = MVector{3, point_type}(undef)

  @inbounds for t in triangles(sd)
    point_arr[1] = sd[sd[sd[t, :∂e1], :∂v1], :point]
    point_arr[2] = sd[sd[sd[t, :∂e2], :∂v0], :point]
    point_arr[3] = sd[sd[sd[t, :∂e1], :∂v0], :point]

    sd[sd[t, :tri_center], :dual_point] = geometric_center(point_arr, alg)
  end
end

function precompute_volumes_2d!(sd::HasDeltaSet2D, p::Type{point_type}) where point_type
  precompute_volumes_1d!(sd, point_type)
  set_volumes_2d!(Val{2}, sd, p)
  set_dual_volumes_2d!(Val{2}, sd, p)
end

function set_volumes_2d!(::Type{Val{2}}, sd::HasDeltaSet2D, ::Type{point_type}) where point_type

  point_arr = MVector{3, point_type}(undef)

  @inbounds for t in triangles(sd)
    point_arr[1] = sd[sd[sd[t, :∂e1], :∂v1], :point]
    point_arr[2] = sd[sd[sd[t, :∂e2], :∂v0], :point]
    point_arr[3] = sd[sd[sd[t, :∂e1], :∂v0], :point]

    sd[t, :area] = volume(point_arr)
  end
end

function set_dual_volumes_2d!(::Type{Val{2}}, sd::HasDeltaSet2D, ::Type{point_type}) where point_type

  point_arr = MVector{3, point_type}(undef)

  @inbounds for t in parts(sd, :DualTri)
    point_arr[1] = sd[sd[sd[t, :D_∂e1], :D_∂v1], :dual_point]
    point_arr[2] = sd[sd[sd[t, :D_∂e2], :D_∂v0], :dual_point]
    point_arr[3] = sd[sd[sd[t, :D_∂e0], :D_∂v0], :dual_point]

    sd[t, :dual_area] = volume(point_arr)
  end
end

# function subdivide_duals!(s::EmbeddedDeltaDualComplex2D, args...)
#   subdivide_duals_2d!(s, args...)
#   precompute_volumes_2d!(s)
# end

# function subdivide_duals_2d!(s::HasDeltaSet2D, alg)
#   subdivide_duals_1d!(s, alg)
#   for t in triangles(s)
#     s[triangle_center(s,t), :dual_point] = geometric_center(
#       point(s, triangle_vertices(s, t)), alg)
#   end
# end

# function precompute_volumes_2d!(s::HasDeltaSet2D)
#   precompute_volumes_1d!(s)
#   for t in triangles(s)
#     s[t, :area] = volume(2,s,t,CayleyMengerDet())
#   end
#   for t in parts(s, :DualTri)
#     s[t, :dual_area] = dual_volume(2,s,t,CayleyMengerDet())
#   end
# end

# General operators
###################

""" Wrapper for dual simplex or simplices of dimension `D`.

See also: [`DualV`](@ref), [`DualE`](@ref), [`DualTri`](@ref).
"""
@parts_array_struct DualSimplex{D}

""" Vertex in simplicial set: alias for `Simplex{0}`.
"""
const DualV = DualSimplex{0}

""" Edge in simplicial set: alias for `Simplex{1}`.
"""
const DualE = DualSimplex{1}

""" Triangle in simplicial set: alias for `Simplex{2}`.
"""
const DualTri = DualSimplex{2}

""" Wrapper for chain of dual cells of dimension `n`.

In an ``N``-dimensional complex, the elementary dual simplices of each
``n``-simplex together comprise the dual ``(N-n)``-cell of the simplex. Using
this correspondence, a basis for primal ``n``-chains defines the basis for dual
``(N-n)``-chains.

!!! note

    In (Hirani 2003, Definition 3.4.1), the duality operator assigns a certain
    sign to each elementary dual simplex. For us, all of these signs should be
    regarded as positive because we have already incorporated them into the
    orientation of the dual simplices.
"""
@vector_struct DualChain{n}

""" Wrapper for form, aka cochain, on dual cells of dimension `n`.
"""
@vector_struct DualForm{n}

""" Wrapper for vector field on primal vertices.
"""
@vector_struct PrimalVectorField

""" Wrapper for vector field on dual vertices.
"""
@vector_struct DualVectorField

# When the user wraps a vector of SVectors in DualVectorField(), automatically
# reinterpret the result of multiplication from a vector of length 1 SVectors
# to a vector of floats.
function *(A::AbstractMatrix{T}, x::DualVectorField) where T
  reinterpret(Float64, invoke(*, Tuple{AbstractMatrix{T} where T, AbstractVector{S} where S}, A, x))
end

function mul!(C::Vector{H}, A::AbstractVecOrMat,
  B::DualVectorField, α::Number, β::Number) where {H <: Number}
  size(A, 2) == size(B, 1) || throw(DimensionMismatch())
  size(A, 1) == size(C, 1) || throw(DimensionMismatch())
  size(B, 2) == size(C, 2) || throw(DimensionMismatch())
  nzv = nonzeros(A)
  rv = rowvals(A)
  if β != 1
      #β != 0 ? rmul!(C, β) : fill!(C, zero(eltype(C)))
      β != 0 ? rmul!(C, β) : fill!(C, zero(H))
  end
  for k in 1:size(C, 2)
      @inbounds for col in 1:size(A, 2)
          αxj = B[col,k] * α
          for j in nzrange(A, col)
              #C[rv[j], k] += nzv[j]*αxj
              C[rv[j], k] += only(nzv[j]*αxj)
          end
      end
  end
  C
end

ndims(s::AbstractDeltaDualComplex1D) = 1
ndims(s::AbstractDeltaDualComplex2D) = 2

volume(s::HasDeltaSet, x::DualSimplex{n}, args...) where n =
  dual_volume(Val{n}, s, x.data, args...)
@inline dual_volume(n::Int, s::HasDeltaSet, args...) =
  dual_volume(Val{n}, s, args...)

""" List of dual simplices comprising the subdivision of a primal simplex.

A primal ``n``-simplex is always subdivided into ``(n+1)!`` dual ``n``-simplices,
not be confused with the [`elementary_duals`](@ref) which have complementary
dimension.

The returned list is ordered such that subsimplices with the same primal vertex
appear consecutively.
"""
subsimplices(s::HasDeltaSet, x::Simplex{n}) where n =
  DualSimplex{n}(subsimplices(Val{n}, s, x.data))
@inline subsimplices(n::Int, s::HasDeltaSet, args...) =
  subsimplices(Val{n}, s, args...)

""" Primal vertex associated with a dual simplex.
"""
primal_vertex(s::HasDeltaSet, x::DualSimplex{n}) where n =
  V(primal_vertex(Val{n}, s, x.data))
@inline primal_vertex(n::Int, s::HasDeltaSet, args...) =
  primal_vertex(Val{n}, s, args...)

""" List of elementary dual simplices corresponding to primal simplex.

In general, in an ``n``-dimensional complex, the elementary duals of primal
``k``-simplices are dual ``(n-k)``-simplices. Thus, in 1D dual complexes, the
elementary duals of...

- primal vertices are dual edges
- primal edges are (single) dual vertices

In 2D dual complexes, the elementary duals of...

- primal vertices are dual triangles
- primal edges are dual edges
- primal triangles are (single) dual vertices
"""
elementary_duals(s::HasDeltaSet, x::Simplex{n}) where n =
  DualSimplex{ndims(s)-n}(elementary_duals(Val{n}, s, x.data))
@inline elementary_duals(n::Int, s::HasDeltaSet, args...) =
  elementary_duals(Val{n}, s, args...)

""" Boundary of chain of dual cells.

Transpose of [`dual_derivative`](@ref).
"""
@inline dual_boundary(n::Int, s::HasDeltaSet, args...) =
  dual_boundary(Val{n}, s, args...)
∂(s::HasDeltaSet, x::DualChain{n}) where n =
  DualChain{n-1}(dual_boundary(Val{n}, s, x.data))

function dual_boundary(::Type{Val{n}}, s::HasDeltaSet, args...) where n
  operator_nz(Int, nsimplices(ndims(s)-n+1,s),
              nsimplices(ndims(s)-n,s), args...) do x
    dual_boundary_nz(Val{n}, s, x)
  end
end

""" Discrete exterior derivative of dual form.

Transpose of [`dual_boundary`](@ref). For more info, see (Desbrun, Kanso, Tong,
2008: Discrete differential forms for computational modeling, §4.5).
"""
@inline dual_derivative(n::Int, s::HasDeltaSet, args...) =
  dual_derivative(Val{n}, s, args...)
d(s::HasDeltaSet, x::DualForm{n}) where n =
  DualForm{n+1}(dual_derivative(Val{n}, s, x.data))

function dual_derivative(::Type{Val{n}}, s::HasDeltaSet, args...) where n
  operator_nz(Int, nsimplices(ndims(s)-n-1,s),
              nsimplices(ndims(s)-n,s), args...) do x
    dual_derivative_nz(Val{n}, s, x)
  end
end

""" Hodge star operator from primal ``n``-forms to dual ``N-n``-forms.

!!! note

    Some authors, such as (Hirani 2003) and (Desbrun 2005), use the symbol ``⋆``
    for the duality operator on chains and the symbol ``*`` for the Hodge star
    operator on cochains. We do not explicitly define the duality operator and
    we use the symbol ``⋆`` for the Hodge star.
"""
⋆(s::HasDeltaSet, x::SimplexForm{n}; kw...) where n =
  DualForm{ndims(s)-n}(⋆(Val{n}, s, x.data; kw...))
@inline ⋆(n::Int, s::HasDeltaSet, args...; kw...) = ⋆(Val{n}, s, args...; kw...)
@inline ⋆(::Type{Val{n}}, s::HasDeltaSet;
          hodge::DiscreteHodge=GeometricHodge()) where n = ⋆(Val{n}, s, hodge)
@inline ⋆(::Type{Val{n}}, s::HasDeltaSet, form::AbstractVector;
          hodge::DiscreteHodge=GeometricHodge()) where n = ⋆(Val{n}, s, form, hodge)

⋆(::Type{Val{n}}, s::HasDeltaSet, form::AbstractVector, ::DiagonalHodge) where n =
  applydiag(form) do x, a; a * hodge_diag(Val{n},s,x) end
⋆(::Type{Val{n}}, s::HasDeltaSet, ::DiagonalHodge) where n =
  Diagonal([ hodge_diag(Val{n},s,x) for x in simplices(n,s) ])

# Note that this cross product defines the positive direction for flux to
# always be in the positive z direction. This will likely not generalize to
# arbitrary meshes embedded in 3D space, and so will need to be revisited.
# Potentially this orientation can be provided by the simplicial triangle
# orientation?
crossdot(v1, v2) = begin
  v1v2 = cross(v1, v2)
  norm(v1v2) * (last(v1v2) == 0 ? 1.0 : sign(last(v1v2)))
end

""" Hodge star operator from primal 1-forms to dual 1-forms.

This specific hodge star implementation is based on the hodge star presented in
(Ayoub et al 2020), which generalizes the operator presented in (Hirani 2003).
This reproduces the diagonal hodge for a dual mesh generated under
circumcentric subdivision and provides off-diagonal correction factors for
meshes generated under other subdivision schemes (e.g. barycentric).
"""
function ⋆(::Type{Val{1}}, s::AbstractDeltaDualComplex2D, ::GeometricHodge)

  vals = Dict{Tuple{Int64, Int64}, Float64}()
  I = Vector{Int64}()
  J = Vector{Int64}()
  V = Vector{Float64}()

  rel_orient = 0.0
  for t in triangles(s)
    e = reverse(triangle_edges(s, t))
    ev = point(s, tgt(s, e)) .- point(s, src(s,e))

    tc = dual_point(s, triangle_center(s, t))
    dv = map(enumerate(dual_point(s, edge_center(s, e)))) do (i,v)
      (tc - v) * (i == 2 ? -1 : 1)
    end

    diag_dot = map(1:3) do i
      dot(ev[i], dv[i]) / dot(ev[i], ev[i])
    end

    # This relative orientation needs to be redefined for each triangle in the
    # case that the mesh has multiple independent connected components
    rel_orient = 0.0
    for i in 1:3
      diag_cross = sign(Val{2}, s, t) * crossdot(ev[i], dv[i]) /
                      dot(ev[i], ev[i])
      if diag_cross != 0.0
        # Decide the orientation of the mesh relative to z-axis (see crossdot)
        # For optimization, this could be moved out of this loop
        if rel_orient == 0.0
          rel_orient = sign(diag_cross)
        end

        push!(I, e[i])
        push!(J, e[i])
        push!(V, diag_cross * rel_orient)
      end
    end

    for p ∈ ((1,2,3), (1,3,2), (2,1,3),
             (2,3,1), (3,1,2), (3,2,1))
      val = rel_orient * sign(Val{2}, s, t) * diag_dot[p[1]] *
              dot(ev[p[1]], ev[p[3]]) / crossdot(ev[p[2]], ev[p[3]])
      if val != 0.0
        push!(I, e[p[1]])
        push!(J, e[p[2]])
        push!(V, val)
      end
    end
  end
  sparse(I,J,V)
end

⋆(::Type{Val{0}}, s::AbstractDeltaDualComplex2D, ::GeometricHodge) =
  ⋆(Val{0}, s, DiagonalHodge())
⋆(::Type{Val{2}}, s::AbstractDeltaDualComplex2D, ::GeometricHodge) =
  ⋆(Val{2}, s, DiagonalHodge())

⋆(::Type{Val{0}}, s::AbstractDeltaDualComplex2D, form::AbstractVector, ::GeometricHodge) =
  ⋆(Val{0}, s, form, DiagonalHodge())
⋆(::Type{Val{1}}, s::AbstractDeltaDualComplex2D, form::AbstractVector, ::GeometricHodge) =
  ⋆(Val{1}, s, GeometricHodge()) * form
⋆(::Type{Val{2}}, s::AbstractDeltaDualComplex2D, form::AbstractVector, ::GeometricHodge) =
  ⋆(Val{2}, s, form, DiagonalHodge())

⋆(::Type{Val{n}}, s::AbstractDeltaDualComplex1D, ::GeometricHodge) where n =
  ⋆(Val{n}, s, DiagonalHodge())
⋆(::Type{Val{n}}, s::AbstractDeltaDualComplex1D, form::AbstractVector, ::GeometricHodge) where n =
  ⋆(Val{n}, s, form, DiagonalHodge())

""" Alias for the Hodge star operator [`⋆`](@ref).
"""
const hodge_star = ⋆

""" Inverse Hodge star operator from dual ``N-n``-forms to primal ``n``-forms.

Confusingly, this is *not* the operator inverse of the Hodge star [`⋆`](@ref)
because it carries an extra global sign, in analogy to the smooth case
(Gillette, 2009, Notes on the DEC, Definition 2.27).
"""
@inline inv_hodge_star(n::Int, s::HasDeltaSet, args...; kw...) =
  inv_hodge_star(Val{n}, s, args...; kw...)
@inline inv_hodge_star(::Type{Val{n}}, s::HasDeltaSet;
                       hodge::DiscreteHodge=GeometricHodge()) where n =
  inv_hodge_star(Val{n}, s, hodge)
@inline inv_hodge_star(::Type{Val{n}}, s::HasDeltaSet, form::AbstractVector;
                       hodge::DiscreteHodge=GeometricHodge()) where n =
  inv_hodge_star(Val{n}, s, form, hodge)

function inv_hodge_star(::Type{Val{n}}, s::HasDeltaSet,
                        form::AbstractVector, ::DiagonalHodge) where n
  if iseven(n*(ndims(s)-n))
    applydiag(form) do x, a; a / hodge_diag(Val{n},s,x) end
  else
    applydiag(form) do x, a; -a / hodge_diag(Val{n},s,x) end
  end
end

function inv_hodge_star(::Type{Val{n}}, s::HasDeltaSet, ::DiagonalHodge) where n
  if iseven(n*(ndims(s)-n))
    Diagonal([ 1 / hodge_diag(Val{n},s,x) for x in simplices(n,s) ])
  else
    Diagonal([ -1 / hodge_diag(Val{n},s,x) for x in simplices(n,s) ])
  end
end

function inv_hodge_star(::Type{Val{1}}, s::AbstractDeltaDualComplex2D,
                        ::GeometricHodge)
  -1 * inv(Matrix(⋆(Val{1}, s, GeometricHodge())))
end
function inv_hodge_star(::Type{Val{1}}, s::AbstractDeltaDualComplex2D,
                        form::AbstractVector, ::GeometricHodge)
  -1 * (Matrix(⋆(Val{1}, s, GeometricHodge())) \ form)
end

inv_hodge_star(::Type{Val{0}}, s::AbstractDeltaDualComplex2D, ::GeometricHodge) =
  inv_hodge_star(Val{0}, s, DiagonalHodge())
inv_hodge_star(::Type{Val{2}}, s::AbstractDeltaDualComplex2D, ::GeometricHodge) =
  inv_hodge_star(Val{2}, s, DiagonalHodge())

inv_hodge_star(::Type{Val{0}}, s::AbstractDeltaDualComplex2D,
               form::AbstractVector, ::GeometricHodge) =
  inv_hodge_star(Val{0}, s, form, DiagonalHodge())
inv_hodge_star(::Type{Val{2}}, s::AbstractDeltaDualComplex2D,
               form::AbstractVector, ::GeometricHodge) =
  inv_hodge_star(Val{2}, s, form, DiagonalHodge())

inv_hodge_star(::Type{Val{n}}, s::AbstractDeltaDualComplex1D,
               ::GeometricHodge) where n =
  inv_hodge_star(Val{n}, s, DiagonalHodge())
inv_hodge_star(::Type{Val{n}}, s::AbstractDeltaDualComplex1D,
               form::AbstractVector, ::GeometricHodge) where n =
  inv_hodge_star(Val{n}, s, form, DiagonalHodge())

""" Codifferential operator from primal ``n`` forms to primal ``n-1``-forms.
"""
δ(s::HasDeltaSet, x::SimplexForm{n}; kw...) where n =
  SimplexForm{n-1}(δ(Val{n}, s, GeometricHodge(), x.data; kw...))
@inline δ(n::Int, s::HasDeltaSet, args...; kw...) =
  δ(Val{n}, s, args...; kw...)
@inline δ(::Type{Val{n}}, s::HasDeltaSet; hodge::DiscreteHodge=GeometricHodge(),
          matrix_type::Type=SparseMatrixCSC{Float64}) where n =
  δ(Val{n}, s, hodge, matrix_type)
@inline δ(::Type{Val{n}}, s::HasDeltaSet, form::AbstractVector;
          hodge::DiscreteHodge=GeometricHodge()) where n =
  δ(Val{n}, s, hodge, form)

function δ(::Type{Val{n}}, s::HasDeltaSet, ::DiagonalHodge, args...) where n
  # The sign of δ in Gillette's notes (see test file) is simply a product of
  # the signs for the inverse hodge and dual derivative involved.
  sgn = iseven((n-1)*(ndims(s)*(n-1) + 1)) ? +1 : -1
  operator_nz(Float64, nsimplices(n-1,s), nsimplices(n,s), args...) do x
    c = hodge_diag(Val{n}, s, x)
    I, V = dual_derivative_nz(Val{ndims(s)-n}, s, x)
    V = map(I, V) do i, a
      sgn * c * a / hodge_diag(Val{n-1}, s, i)
    end
    (I, V)
  end
end

function δ(::Type{Val{n}}, s::HasDeltaSet, ::GeometricHodge, matrix_type) where n
  inv_hodge_star(n-1, s) * dual_derivative(ndims(s)-n, s) * ⋆(n, s)
end

function δ(::Type{Val{n}}, s::HasDeltaSet, ::GeometricHodge, form::AbstractVector) where n
  Vector(inv_hodge_star(n - 1, s, dual_derivative(ndims(s)-n, s, ⋆(n, s, form))))
end

""" Alias for the codifferential operator [`δ`](@ref).
"""
const codifferential = δ

""" Laplace-Beltrami operator on discrete forms.

This linear operator on primal ``n``-forms defined by ``∇² α := -δ d α``, where
[`δ`](@ref) is the codifferential and [`d`](@ref) is the exterior derivative.

!!! note

    For following texts such as Abraham-Marsden-Ratiu, we take the sign
    convention that makes the Laplace-Beltrami operator consistent with the
    Euclidean Laplace operator (the divergence of the gradient). Other authors,
    such as (Hirani 2003), take the opposite convention, which has the advantage
    of being consistent with the Laplace-de Rham operator [`Δ`](@ref).
"""
∇²(s::HasDeltaSet, x::SimplexForm{n}; kw...) where n =
  SimplexForm{n}(∇²(Val{n}, s, x.data; kw...))
@inline ∇²(n::Int, s::HasDeltaSet, args...; kw...) = ∇²(Val{n}, s, args...; kw...)

∇²(::Type{Val{n}}, s::HasDeltaSet, form::AbstractVector; kw...) where n =
  -δ(n+1, s, d(Val{n}, s, form); kw...)
∇²(::Type{Val{n}}, s::HasDeltaSet; matrix_type::Type=SparseMatrixCSC{Float64}, kw...) where n =
  -δ(n+1, s; matrix_type=matrix_type, kw...) * d(Val{n}, s, matrix_type)

""" Alias for the Laplace-Beltrami operator [`∇²`](@ref).
"""
const laplace_beltrami = ∇²

""" Laplace-de Rham operator on discrete forms.

This linear operator on primal ``n``-forms is defined by ``Δ := δ d + d δ``.
Restricted to 0-forms, it reduces to the negative of the Laplace-Beltrami
operator [`∇²`](@ref): ``Δ f = -∇² f``.
"""
Δ(s::HasDeltaSet, x::SimplexForm{n}; kw...) where n =
  SimplexForm{n}(Δ(Val{n}, s, x.data; kw...))
@inline Δ(n::Int, s::HasDeltaSet, args...; kw...) = Δ(Val{n}, s, args...; kw...)

Δ(::Type{Val{0}}, s::HasDeltaSet, form::AbstractVector; kw...) =
  δ(1, s, d(Val{0}, s, form); kw...)
Δ(::Type{Val{0}}, s::HasDeltaSet; matrix_type::Type=SparseMatrixCSC{Float64}, kw...) =
  δ(1,s; matrix_type=matrix_type, kw...) * d(Val{0},s,matrix_type)

Δ(::Type{Val{n}}, s::HasDeltaSet, form::AbstractVector; kw...) where n =
  δ(n+1, s, d(Val{n}, s, form); kw...) + d(Val{n-1}, s, δ(n, s, form; kw...))
Δ(::Type{Val{n}}, s::HasDeltaSet; matrix_type::Type=SparseMatrixCSC{Float64}, kw...) where n =
  δ(n+1,s; matrix_type=matrix_type, kw...) * d(Val{n},s,matrix_type) +
		d(Val{n-1},s,matrix_type) * δ(n,s; matrix_type=matrix_type, kw...)

Δ(::Type{Val{1}}, s::AbstractDeltaDualComplex1D, form::AbstractVector; kw...) =
  d(Val{0}, s, δ(1, s, form; kw...))
Δ(::Type{Val{1}}, s::AbstractDeltaDualComplex1D; matrix_type::Type=SparseMatrixCSC{Float64}, kw...) =
  d(Val{0},s,matrix_type) * δ(1,s; matrix_type=matrix_type, kw...)

Δ(::Type{Val{2}}, s::AbstractDeltaDualComplex2D, form::AbstractVector; kw...) =
  d(Val{1}, s, δ(2, s, form; kw...))
Δ(::Type{Val{2}}, s::AbstractDeltaDualComplex2D; matrix_type::Type=SparseMatrixCSC{Float64}, kw...) =
  d(Val{1},s,matrix_type) * δ(2,s; matrix_type=matrix_type, kw...)
""" Alias for the Laplace-de Rham operator [`Δ`](@ref).
"""
const laplace_de_rham = Δ

""" Flat operator converting vector fields to 1-forms.

A generic function for discrete flat operators. Currently only the DPP-flat from
(Hirani 2003, Definition 5.5.2) and (Desbrun et al 2005, Definition 7.3) is
implemented.

See also: the sharp operator [`♯`](@ref).
"""
♭(s::HasDeltaSet, X::DualVectorField) = EForm(♭(s, X.data, DPPFlat()))

""" Alias for the flat operator [`♭`](@ref).
"""
const flat = ♭

""" Sharp operator for converting primal 1-forms to primal vector fields.

This the primal-primal sharp from Hirani 2003, Definition 5.8.1 and Remark 2.7.2.

!!! note

    A PP-flat is also defined in (Desbrun et al 2005, Definition 7.4) but
    differs in two ways: Desbrun et al's notation suggests a *unit* normal
    vector, whereas the gradient of Hirani's primal-primal interpolation
    function is not necessarily a unit vector. More importantly, Hirani's vector
    is a normal to a different face than Desbrun et al's, with further confusion
    created by the fact that Hirani's Figure 5.7 agrees with Desbrun et al's
    description rather than his own. That being said, to the best of our
    knowledge, our implementation is the correct one and agrees with Hirani's
    description, if not his figure.

See also: [`♭`](@ref) and [`♯_mat`](@ref), which returns a matrix that encodes this operator.
"""
♯(s::HasDeltaSet, α::EForm) = PrimalVectorField(♯(s, α.data, PPSharp()))

""" Sharp operator for converting dual 1-forms to dual vector fields.

This dual-dual sharp uses a method of local linear least squares to provide a
tangent vector field.

See also: [`♯_mat`](@ref), which returns a matrix that encodes this operator.
"""
♯(s::HasDeltaSet, α::DualForm{1}) = DualVectorField(♯(s, α.data, LLSDDSharp()))

""" Alias for the sharp operator [`♯`](@ref).
"""
const sharp = ♯

"""    ♭♯_mat(s::HasDeltaSet)

Make a dual 1-form primal by chaining ♭ᵈᵖ♯ᵈᵈ.

This returns a matrix which can be multiplied by a dual 1-form.
See also [`♭♯`](@ref).
"""
♭♯_mat(s::HasDeltaSet) = only.(♭_mat(s) * ♯_mat(s, LLSDDSharp()))

"""    ♭♯(s::HasDeltaSet, α::SimplexForm{1})

Make a dual 1-form primal by chaining ♭ᵈᵖ♯ᵈᵈ.

This returns the given dual 1-form as a primal 1-form.
See also [`♭♯_mat`](@ref).
"""
♭♯(s::HasDeltaSet, α::SimplexForm{1}) = ♭♯_mat(s) * α

""" Alias for the flat-sharp dual-to-primal interpolation operator [`♭♯`](@ref).
"""
const flat_sharp = ♭♯

""" Alias for the flat-sharp dual-to-primal interpolation matrix [`♭♯_mat`](@ref).
"""
const flat_sharp_mat = ♭♯_mat

""" Wedge product of discrete forms.

The wedge product of a ``k``-form and an ``l``-form is a ``(k+l)``-form.

The DEC and related systems have several flavors of wedge product. This one is
the discrete primal-primal wedge product introduced in (Hirani, 2003, Chapter 7)
and (Desbrun et al 2005, Section 8). It depends on the geometric embedding and
requires the dual complex. Note that we diverge from Hirani in that his
formulation explicitly divides by (k+1)!. We do not do so in this computation.
"""
∧(s::HasDeltaSet, α::SimplexForm{k}, β::SimplexForm{l}) where {k,l} =
  SimplexForm{k+l}(∧(Tuple{k,l}, s, α.data, β.data))
@inline ∧(k::Int, l::Int, s::HasDeltaSet, args...) = ∧(Tuple{k,l}, s, args...)

function ∧(::Type{Tuple{k,l}}, s::HasDeltaSet, α, β) where {k,l}
  map(simplices(k+l, s)) do x
    ∧(Tuple{k,l}, s, α, β, x)
  end
end

∧(::Type{Tuple{0,0}}, s::HasDeltaSet, f, g, x::Int) = f[x]*g[x]
∧(::Type{Tuple{k,0}}, s::HasDeltaSet, α, g, x::Int) where k =
  wedge_product_zero(Val{k}, s, g, α, x)
∧(::Type{Tuple{0,k}}, s::HasDeltaSet, f, β, x::Int) where k =
  wedge_product_zero(Val{k}, s, f, β, x)

""" Wedge product of a 0-form and a ``k``-form.
"""
function wedge_product_zero(::Type{Val{k}}, s::HasDeltaSet,
                            f, α, x::Int) where k
  subs = subsimplices(k, s, x)
  vs = primal_vertex(k, s, subs)
  coeffs = map(x′ -> dual_volume(k,s,x′), subs) / volume(k,s,x)
  dot(coeffs, f[vs]) * α[x]
end

""" Alias for the wedge product operator [`∧`](@ref).
"""
const wedge_product = ∧

""" Interior product of a vector field (or 1-form) and a ``n``-form.

Specifically, this operation is the primal-dual interior product defined in
(Hirani 2003, Section 8.2) and (Desbrun et al 2005, Section 10). Thus it takes a
primal vector field (or primal 1-form) and a dual ``n``-forms and then returns a
dual ``(n-1)``-form.
"""
interior_product(s::HasDeltaSet, X♭::EForm, α::DualForm{n}; kw...) where n =
  DualForm{n-1}(interior_product_flat(Val{n}, s, X♭.data, α.data); kw...)

""" Interior product of a 1-form and a ``n``-form, yielding an ``(n-1)``-form.

Usually, the interior product is defined for vector fields; this function
assumes that the flat operator [`♭`](@ref) (not yet implemented for primal
vector fields) has already been applied to yield a 1-form.
"""
@inline interior_product_flat(n::Int, s::HasDeltaSet, args...; kw...) =
  interior_product_flat(Val{n}, s, args...; kw...)

function interior_product_flat(::Type{Val{n}}, s::HasDeltaSet,
                               X♭::AbstractVector, α::AbstractVector;
                               kw...) where n
  # TODO: Global sign `iseven(n*n′) ? +1 : -1`
  n′ = ndims(s) - n
  hodge_star(n′+1,s, wedge_product(n′,1,s, inv_hodge_star(n′,s, α; kw...), X♭); kw...)
end

""" Lie derivative of ``n``-form with respect to a vector field (or 1-form).

Specifically, this is the primal-dual Lie derivative defined in (Hirani 2003,
Section 8.4) and (Desbrun et al 2005, Section 10).
"""
ℒ(s::HasDeltaSet, X♭::EForm, α::DualForm{n}; kw...) where n =
  DualForm{n}(lie_derivative_flat(Val{n}, s, X♭, α.data; kw...))

""" Alias for Lie derivative operator [`ℒ`](@ref).
"""
const lie_derivative = ℒ

""" Lie derivative of ``n``-form with respect to a 1-form.

Assumes that the flat operator [`♭`](@ref) has already been applied to the
vector field.
"""
@inline lie_derivative_flat(n::Int, s::HasDeltaSet, args...; kw...) =
  lie_derivative_flat(Val{n}, s, args...; kw...)

function lie_derivative_flat(::Type{Val{0}}, s::HasDeltaSet,
                             X♭::AbstractVector, α::AbstractVector; kw...)
  interior_product_flat(1, s, X♭, dual_derivative(0, s, α); kw...)
end

function lie_derivative_flat(::Type{Val{1}}, s::HasDeltaSet,
                             X♭::AbstractVector, α::AbstractVector; kw...)
  interior_product_flat(2, s, X♭, dual_derivative(1, s, α); kw...) +
    dual_derivative(0, s, interior_product_flat(1, s, X♭, α; kw...))
end

function lie_derivative_flat(::Type{Val{2}}, s::HasDeltaSet,
                             X♭::AbstractVector, α::AbstractVector; kw...)
  dual_derivative(1, s, interior_product_flat(2, s, X♭, α; kw...))
end

function eval_constant_primal_form(s::EmbeddedDeltaDualComplex2D{Bool, Float64, T} where T<:Union{Point3D, Point3{Float64}}, α::SVector{3,Float64})
  EForm(map(edges(s)) do e
          dot(α, point(s, tgt(s,e)) - point(s, src(s,e))) * sign(1,s,e)
        end)
end
function eval_constant_primal_form(s::EmbeddedDeltaDualComplex2D{Bool, Float64, T} where T<:Union{Point2D, Point2{Float64}}, α::SVector{3,Float64})
  α = SVector{2,Float64}(α[1],α[2])
  EForm(map(edges(s)) do e
          dot(α, point(s, tgt(s,e)) - point(s, src(s,e))) * sign(1,s,e)
        end)
end

# Evaluate a constant dual form
# XXX: This "left/right-hand-rule" trick only works when z=0.
# XXX: So, do not use this function to test e.g. curved surfaces.
function eval_constant_dual_form(s::EmbeddedDeltaDualComplex2D, α::SVector{3,Float64})
  EForm(
    hodge_star(1,s) *
      eval_constant_primal_form(s, SVector{3,Float64}(α[2], -α[1], α[3])))
end


end<|MERGE_RESOLUTION|>--- conflicted
+++ resolved
@@ -30,11 +30,7 @@
 import LinearAlgebra: mul!
 using LinearAlgebra: Diagonal, dot, norm, cross, pinv, qr, ColumnNorm
 using SparseArrays
-<<<<<<< HEAD
-using StaticArrays: @SVector, SVector, SMatrix, MVector
-=======
-using StaticArrays: @SVector, SVector, SMatrix, MMatrix
->>>>>>> 75849dc6
+using StaticArrays: @SVector, SVector, SMatrix, MVector, MMatrix
 using GeometryBasics: Point2, Point3
 
 const Point2D = SVector{2,Float64}

--- conflicted
+++ resolved
@@ -370,16 +370,7 @@
   Point3D(-0.07058313895389791, 0.5314767537831963, 0.0)]
 
 # 3,4,5 triangle.
-<<<<<<< HEAD
-primal_s = EmbeddedDeltaSet2D{Bool,Point3D}()
-add_vertices!(primal_s, 3, point=[Point3D(0,0,0), Point3D(3,0,0), Point3D(3,4,0)])
-glue_triangle!(primal_s, 1, 2, 3, tri_orientation=true)
-primal_s[:edge_orientation] = true
-s = EmbeddedDeltaDualComplex2D{Bool,Float64,Point3D}(primal_s)
-subdivide_duals!(s, Barycenter())
-=======
 primal_s, s = tri_345()
->>>>>>> ca54d0c1
 foreach(vf -> test_♯(s, vf), vfs)
 ♯_m = ♯_mat(s, DesbrunSharp())
 X = eval_constant_form(s, Point3D(1,0,0))
@@ -387,28 +378,6 @@
 @test all(X♯ .≈ [Point3D(.8,.4,0), Point3D(0,-1,0), Point3D(-.8,.6,0)])
 
 # Grid of 3,4,5 triangles.
-<<<<<<< HEAD
-function grid_345()
-  primal_s = EmbeddedDeltaSet2D{Bool,Point3D}()
-  add_vertices!(primal_s, 9,
-    point=[Point3D(0,+4,0), Point3D(3,+4,0), Point3D(6,+4,0),
-          Point3D(0, 0,0), Point3D(3, 0,0), Point3D(6, 0,0),
-          Point3D(0,-4,0), Point3D(3,-4,0), Point3D(6,-4,0)])
-  glue_sorted_triangle!(primal_s, 1, 2, 4)
-  glue_sorted_triangle!(primal_s, 5, 2, 4)
-  glue_sorted_triangle!(primal_s, 5, 2, 3)
-  glue_sorted_triangle!(primal_s, 5, 6, 3)
-  glue_sorted_triangle!(primal_s, 5, 7, 4)
-  glue_sorted_triangle!(primal_s, 5, 7, 8)
-  glue_sorted_triangle!(primal_s, 5, 6, 8)
-  glue_sorted_triangle!(primal_s, 9, 6, 8)
-  primal_s[:edge_orientation] = true
-  s = EmbeddedDeltaDualComplex2D{Bool,Float64,Point3D}(primal_s)
-  subdivide_duals!(s, Barycenter())
-  (primal_s, s)
-end
-=======
->>>>>>> ca54d0c1
 primal_s, s = grid_345()
 foreach(vf -> test_♯(s, vf), vfs)
 # TODO: Compute results for Desbrun's ♯ by hand.
@@ -577,7 +546,118 @@
 @test ♭(s, DualVectorField(X)) == ♭(s′, DualVectorField(X))
 @test ♭_mat(s) * DualVectorField(X) == ♭_mat(s′) * DualVectorField(X)
 
-<<<<<<< HEAD
+tg′ = triangulated_grid(100,100,10,10,Point2D);
+tg = EmbeddedDeltaDualComplex2D{Bool,Float64,Point2D}(tg′);
+subdivide_duals!(tg, Barycenter());
+
+rect′ = loadmesh(Rectangle_30x10());
+rect = EmbeddedDeltaDualComplex2D{Bool,Float64,Point3D}(rect′);
+subdivide_duals!(rect, Barycenter());
+
+flat_meshes = [tri_345(), tri_345_false(), right_scalene_unit_hypot(), grid_345(), (tg′, tg), (rect′, rect)];
+
+# Test that the technique for evaluating 1-forms is consistent across primal
+# and dual forms.
+-# ♭ᵈ_discrete(f_continuous) = ⋆₁_discrete∘♭ᵖ_discrete(⋆_continuous f_continuous)
+for (primal_s,s) in flat_meshes
+  α = SVector(1/√2,1/√2,0)
+  left_hand_α = SVector(1/√2,-1/√2,0)
+  f′ = eval_constant_primal_form(s, left_hand_α)
+  f̃ = eval_constant_dual_form(s, α)
+  @test all(map((x,y) -> isapprox( x,y,atol=1e-15), hodge_star(1,s) * f′, f̃))
+end
+
+function all_are_approx(f::Vector{SVector{3,Float64}}, g::SVector{3,Float64}; atol)
+  all(map(f) do f̂
+    all(isapprox.(f̂, g, atol=atol))
+  end)
+end
+function all_are_approx(f::Vector{SVector{2,Float64}}, g::SVector{3,Float64}; atol)
+  all(map(f) do f̂
+        all(isapprox.(f̂, SVector{2,Float64}(g[1],g[2]), atol=atol))
+  end)
+end
+
+for (primal_s,s) in flat_meshes
+  # Test that the least-squares ♯ from dual vector fields to dual 1-forms
+  # preserves constant fields.
+  ♯_m = ♯_mat(s, LLSDDSharp())
+
+  # This tests that numerically raising indices is equivalent to analytically
+  # raising indices.
+  # X_continuous = ♯ᵖ_discrete∘♭ᵖ_discrete(X_continuous)
+  X♯ = SVector{3,Float64}(1/√2,1/√2,0)
+  X♭ = eval_constant_dual_form(s, X♯)
+  @test all_are_approx(♯_m * X♭,  X♯; atol=1e-13) ||
+        all_are_approx(♯_m * X♭, -X♯; atol=1e-13)
+
+  # This tests that numerically raising-then-lowering indices is equivalent to
+  # evaluating a 1-form directly.
+  # Demonstrate how to cache the chained musical isomorphisms.
+  ♭_m = ♭_mat(s)
+  ♭_♯_m = ♭_m * ♯_m
+  # Note that we check explicitly both cases of signedness, because orient!
+  # picks in/outside without regard to the embedding.
+  # This is the "right/left-hand-rule trick."
+  @test all(isapprox.(only.(♭_♯_m * X♭),  eval_constant_primal_form(s, X♯), atol=1e-12)) ||
+        all(isapprox.(only.(♭_♯_m * X♭), -eval_constant_primal_form(s, X♯), atol=1e-12))
+
+  # This test shows how the musical isomorphism chaining lets you further
+  # define a primal-dual wedge that preserves properties from the continuous
+  # exterior calculus.
+  Λpd = dec_wedge_product_pd(Tuple{1,1}, s)
+  Λdp = dec_wedge_product_dp(Tuple{1,1}, s)
+
+  f_def = SVector{3,Float64}(2,7,0)
+  g_def = SVector{3,Float64}(8,1,0)
+  f′ = eval_constant_primal_form(s, f_def)
+  g̃  = eval_constant_dual_form(s, g_def)
+  f̃  = eval_constant_dual_form(s, f_def)
+  g′ = eval_constant_primal_form(s, g_def)
+
+  # Antisymmetry:
+  @test all(Λpd(f′, g̃) .≈ -1 * Λpd(g′, f̃))
+  @test all(Λdp(f̃, g′) .≈ -1 * Λdp(g̃, f′))
+
+  # Antisymmetry (across Λpd and Λdp!):
+  @test all(Λpd(f′, g̃) .== -1 * Λdp(g̃, f′))
+  @test all(Λdp(f̃, g′) .== -1 * Λpd(g′, f̃))
+
+  # f∧f = 0 (implied by antisymmetry):
+  @test all(isapprox.(Λpd(f′, f̃), 0, atol=1e-10))
+  @test all(isapprox.(Λpd(g′, g̃), 0, atol=1e-10))
+
+  # Test and demonstrate the convenience functions:
+  @test all(∧(s, SimplexForm{1}(f′), DualForm{1}(g̃)) .≈ -1 * ∧(s, SimplexForm{1}(g′), DualForm{1}(f̃)))
+  @test all(∧(s, DualForm{1}(f̃), SimplexForm{1}(g′)) .≈ -1 * ∧(s, DualForm{1}(g̃), SimplexForm{1}(f′)))
+
+  # TODO: Test the Leibniz rule.
+end
+
+# Discretely test the continuous property:
+# u :=  fdx + gdy
+# ⋆u = -gdx + fdy
+# u∧⋆u = (fdx + gdy)∧(-gdx + fdy)
+#      = ffdxdy - ggdydx
+#      = (ff+gg)dxdy
+# ⋆(u∧⋆u) = ff+gg
+for (primal_s,s) in flat_meshes
+  f = 2
+  g = 7
+  ff_gg = f*f + g*g
+
+  u_def = SVector{3,Float64}(f,g,0)
+
+  u = eval_constant_primal_form(s, u_def)
+  u_star = hodge_star(1,s) * u
+
+  @test all(isapprox.(
+    sign(2,s) .* hodge_star(2,s) * ∧(s, SimplexForm{1}(u), DualForm{1}(u_star)),
+    ff_gg,
+    atol=1e-10))
+end
+
+
 # 3D dual complex
 #################
 
@@ -719,117 +799,3 @@
 @test all(dual_volume(3,s,parts(s,:DualTet)) .≈ 1/nparts(s,:DualTet))
 
 end
-=======
-tg′ = triangulated_grid(100,100,10,10,Point2D);
-tg = EmbeddedDeltaDualComplex2D{Bool,Float64,Point2D}(tg′);
-subdivide_duals!(tg, Barycenter());
-
-rect′ = loadmesh(Rectangle_30x10());
-rect = EmbeddedDeltaDualComplex2D{Bool,Float64,Point3D}(rect′);
-subdivide_duals!(rect, Barycenter());
-
-flat_meshes = [tri_345(), tri_345_false(), right_scalene_unit_hypot(), grid_345(), (tg′, tg), (rect′, rect)];
-
-# Test that the technique for evaluating 1-forms is consistent across primal
-# and dual forms.
--# ♭ᵈ_discrete(f_continuous) = ⋆₁_discrete∘♭ᵖ_discrete(⋆_continuous f_continuous)
-for (primal_s,s) in flat_meshes
-  α = SVector(1/√2,1/√2,0)
-  left_hand_α = SVector(1/√2,-1/√2,0)
-  f′ = eval_constant_primal_form(s, left_hand_α)
-  f̃ = eval_constant_dual_form(s, α)
-  @test all(map((x,y) -> isapprox( x,y,atol=1e-15), hodge_star(1,s) * f′, f̃))
-end
-
-function all_are_approx(f::Vector{SVector{3,Float64}}, g::SVector{3,Float64}; atol)
-  all(map(f) do f̂
-    all(isapprox.(f̂, g, atol=atol))
-  end)
-end
-function all_are_approx(f::Vector{SVector{2,Float64}}, g::SVector{3,Float64}; atol)
-  all(map(f) do f̂
-        all(isapprox.(f̂, SVector{2,Float64}(g[1],g[2]), atol=atol))
-  end)
-end
-
-for (primal_s,s) in flat_meshes
-  # Test that the least-squares ♯ from dual vector fields to dual 1-forms
-  # preserves constant fields.
-  ♯_m = ♯_mat(s, LLSDDSharp())
-
-  # This tests that numerically raising indices is equivalent to analytically
-  # raising indices.
-  # X_continuous = ♯ᵖ_discrete∘♭ᵖ_discrete(X_continuous)
-  X♯ = SVector{3,Float64}(1/√2,1/√2,0)
-  X♭ = eval_constant_dual_form(s, X♯)
-  @test all_are_approx(♯_m * X♭,  X♯; atol=1e-13) ||
-        all_are_approx(♯_m * X♭, -X♯; atol=1e-13)
-
-  # This tests that numerically raising-then-lowering indices is equivalent to
-  # evaluating a 1-form directly.
-  # Demonstrate how to cache the chained musical isomorphisms.
-  ♭_m = ♭_mat(s)
-  ♭_♯_m = ♭_m * ♯_m
-  # Note that we check explicitly both cases of signedness, because orient!
-  # picks in/outside without regard to the embedding.
-  # This is the "right/left-hand-rule trick."
-  @test all(isapprox.(only.(♭_♯_m * X♭),  eval_constant_primal_form(s, X♯), atol=1e-12)) ||
-        all(isapprox.(only.(♭_♯_m * X♭), -eval_constant_primal_form(s, X♯), atol=1e-12))
-
-  # This test shows how the musical isomorphism chaining lets you further
-  # define a primal-dual wedge that preserves properties from the continuous
-  # exterior calculus.
-  Λpd = dec_wedge_product_pd(Tuple{1,1}, s)
-  Λdp = dec_wedge_product_dp(Tuple{1,1}, s)
-
-  f_def = SVector{3,Float64}(2,7,0)
-  g_def = SVector{3,Float64}(8,1,0)
-  f′ = eval_constant_primal_form(s, f_def)
-  g̃  = eval_constant_dual_form(s, g_def)
-  f̃  = eval_constant_dual_form(s, f_def)
-  g′ = eval_constant_primal_form(s, g_def)
-
-  # Antisymmetry:
-  @test all(Λpd(f′, g̃) .≈ -1 * Λpd(g′, f̃))
-  @test all(Λdp(f̃, g′) .≈ -1 * Λdp(g̃, f′))
-
-  # Antisymmetry (across Λpd and Λdp!):
-  @test all(Λpd(f′, g̃) .== -1 * Λdp(g̃, f′))
-  @test all(Λdp(f̃, g′) .== -1 * Λpd(g′, f̃))
-
-  # f∧f = 0 (implied by antisymmetry):
-  @test all(isapprox.(Λpd(f′, f̃), 0, atol=1e-10))
-  @test all(isapprox.(Λpd(g′, g̃), 0, atol=1e-10))
-
-  # Test and demonstrate the convenience functions:
-  @test all(∧(s, SimplexForm{1}(f′), DualForm{1}(g̃)) .≈ -1 * ∧(s, SimplexForm{1}(g′), DualForm{1}(f̃)))
-  @test all(∧(s, DualForm{1}(f̃), SimplexForm{1}(g′)) .≈ -1 * ∧(s, DualForm{1}(g̃), SimplexForm{1}(f′)))
-
-  # TODO: Test the Leibniz rule.
-end
-
-# Discretely test the continuous property:
-# u :=  fdx + gdy
-# ⋆u = -gdx + fdy
-# u∧⋆u = (fdx + gdy)∧(-gdx + fdy)
-#      = ffdxdy - ggdydx
-#      = (ff+gg)dxdy
-# ⋆(u∧⋆u) = ff+gg
-for (primal_s,s) in flat_meshes
-  f = 2
-  g = 7
-  ff_gg = f*f + g*g
-
-  u_def = SVector{3,Float64}(f,g,0)
-
-  u = eval_constant_primal_form(s, u_def)
-  u_star = hodge_star(1,s) * u
-
-  @test all(isapprox.(
-    sign(2,s) .* hodge_star(2,s) * ∧(s, SimplexForm{1}(u), DualForm{1}(u_star)),
-    ff_gg,
-    atol=1e-10))
-end
-
-end
->>>>>>> ca54d0c1

--- conflicted
+++ resolved
@@ -50,12 +50,8 @@
 SparseArrays = "1.9"
 StaticArrays = "0.12, 1.0"
 Statistics = "1"
-<<<<<<< HEAD
 TetGen = "2"
-=======
 StatsBase = "0.34"
-TetGen = "1.5"
->>>>>>> 12992a30
 julia = "1.10"
 
 [extras]
